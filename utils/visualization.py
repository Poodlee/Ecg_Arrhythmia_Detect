import importlib


class WriterTensorboardX():
    def __init__(self, writer_dir, logger, enable):
        self.writer = None
        if enable:
            log_path = writer_dir
            try:
                self.writer = importlib.import_module('tensorboardX').SummaryWriter(log_path)
<<<<<<< HEAD
            except ImportError:
                message = "Warning: TensorboardX visualization is configured to use, but currently not installed on this machine. " + \
                          "Please install the package by 'pip install tensorboardx' command or turn off the option in the 'config.json' file."
=======
            except ModuleNotFoundError:
                message = "Warning: TensorboardX visualization is configured to use, but currently not installed on " \
                    "this machine. Please install the package by 'pip install tensorboardx' command or turn " \
                    "off the option in the 'config.json' file."
>>>>>>> 426dfa58
                logger.warning(message)
        self.step = 0
        self.mode = ''

<<<<<<< HEAD
        self.tb_writer_ftns = ['add_scalar', 'add_scalars', 'add_image', 'add_images', 'add_audio', 'add_text', 'add_histogram', 'add_pr_curve', 'add_embedding']
        self.tag_mode_exceptions = ['add_histogram', 'add_embedding']
=======
        self.tensorboard_writer_ftns = [
            'add_scalar', 'add_scalars', 'add_image', 'add_audio', 'add_text',
            'add_histogram', 'add_pr_curve', 'add_embedding'
        ]
>>>>>>> 426dfa58

    def set_step(self, step, mode='train'):
        self.mode = mode
        self.step = step

    def __getattr__(self, name):
        """
        If visualization is configured to use:
            return add_data() methods of tensorboard with additional information (step, tag) added.
        Otherwise:
            return a blank function handle that does nothing
        """
        if name in self.tb_writer_ftns:
            add_data = getattr(self.writer, name, None)

            def wrapper(tag, data, *args, **kwargs):
                if add_data is not None:
                    # add mode(train/valid) tag
                    if name not in self.tag_mode_exceptions:
                        tag = '{}/{}'.format(self.mode, tag)
                    add_data(tag, data, self.step, *args, **kwargs)
            return wrapper
        else:
            # default action for returning methods defined in this class, set_step() for instance.
            try:
                attr = object.__getattr__(name)
            except AttributeError:
                raise AttributeError("type object 'WriterTensorboardX' has no attribute '{}'".format(name))
            return attr<|MERGE_RESOLUTION|>--- conflicted
+++ resolved
@@ -8,29 +8,20 @@
             log_path = writer_dir
             try:
                 self.writer = importlib.import_module('tensorboardX').SummaryWriter(log_path)
-<<<<<<< HEAD
             except ImportError:
-                message = "Warning: TensorboardX visualization is configured to use, but currently not installed on this machine. " + \
-                          "Please install the package by 'pip install tensorboardx' command or turn off the option in the 'config.json' file."
-=======
-            except ModuleNotFoundError:
                 message = "Warning: TensorboardX visualization is configured to use, but currently not installed on " \
                     "this machine. Please install the package by 'pip install tensorboardx' command or turn " \
                     "off the option in the 'config.json' file."
->>>>>>> 426dfa58
                 logger.warning(message)
         self.step = 0
         self.mode = ''
 
-<<<<<<< HEAD
-        self.tb_writer_ftns = ['add_scalar', 'add_scalars', 'add_image', 'add_images', 'add_audio', 'add_text', 'add_histogram', 'add_pr_curve', 'add_embedding']
+        self.tb_writer_ftns = [
+            'add_scalar', 'add_scalars', 'add_image', 'add_images', 'add_audio',
+            'add_text', 'add_histogram', 'add_pr_curve', 'add_embedding'
+        ]
         self.tag_mode_exceptions = ['add_histogram', 'add_embedding']
-=======
-        self.tensorboard_writer_ftns = [
-            'add_scalar', 'add_scalars', 'add_image', 'add_audio', 'add_text',
-            'add_histogram', 'add_pr_curve', 'add_embedding'
-        ]
->>>>>>> 426dfa58
+
 
     def set_step(self, step, mode='train'):
         self.mode = mode
