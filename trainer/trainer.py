import numpy as np
import torch
from torchvision.utils import make_grid
from base import BaseTrainer


class Trainer(BaseTrainer):
    """
    Trainer class

    Note:
        Inherited from BaseTrainer.
    """
<<<<<<< HEAD
    def __init__(self, model, loss, metrics, optimizer, resume, config,
                 data_loader, valid_data_loader=None, lr_scheduler=None):
        super(Trainer, self).__init__(model, loss, metrics, optimizer, resume, config)
=======
    def __init__(self, model, loss, metrics, optimizer, config,
                 data_loader, valid_data_loader=None, lr_scheduler=None):
        super(Trainer, self).__init__(model, loss, metrics, optimizer, config)
>>>>>>> d820dd5f
        self.config = config
        self.data_loader = data_loader
        self.valid_data_loader = valid_data_loader
        self.do_validation = self.valid_data_loader is not None
        self.lr_scheduler = lr_scheduler
        self.log_step = int(np.sqrt(data_loader.batch_size))

    def _eval_metrics(self, output, target):
        acc_metrics = np.zeros(len(self.metrics))
        for i, metric in enumerate(self.metrics):
            acc_metrics[i] += metric(output, target)
            self.writer.add_scalar('{}'.format(metric.__name__), acc_metrics[i])
        return acc_metrics

    def _train_epoch(self, epoch):
        """
        Training logic for an epoch

        :param epoch: Current training epoch.
        :return: A log that contains all information you want to save.

        Note:
            If you have additional information to record, for example:
                > additional_log = {"x": x, "y": y}
            merge it with log before return. i.e.
                > log = {**log, **additional_log}
                > return log

            The metrics in log must have the key 'metrics'.
        """
        self.model.train()

        total_loss = 0
        total_metrics = np.zeros(len(self.metrics))
        for batch_idx, (data, target) in enumerate(self.data_loader):
            data, target = data.to(self.device), target.to(self.device)

            self.optimizer.zero_grad()
            output = self.model(data)
            loss = self.loss(output, target)
            loss.backward()
            self.optimizer.step()

            self.writer.set_step((epoch - 1) * len(self.data_loader) + batch_idx)
            self.writer.add_scalar('loss', loss.item())
            total_loss += loss.item()
            total_metrics += self._eval_metrics(output, target)

            if batch_idx % self.log_step == 0:
                self.logger.debug('Train Epoch: {} [{}/{} ({:.0f}%)] Loss: {:.6f}'.format(
                    epoch,
                    batch_idx * self.data_loader.batch_size,
                    self.data_loader.n_samples,
                    100.0 * batch_idx / len(self.data_loader),
                    loss.item()))
                self.writer.add_image('input', make_grid(data.cpu(), nrow=8, normalize=True))

        log = {
            'loss': total_loss / len(self.data_loader),
            'metrics': (total_metrics / len(self.data_loader)).tolist()
        }

        if self.do_validation:
            val_log = self._valid_epoch(epoch)
            log = {**log, **val_log}

        if self.lr_scheduler is not None:
            self.lr_scheduler.step()

        return log

    def _valid_epoch(self, epoch):
        """
        Validate after training an epoch

        :return: A log that contains information about validation

        Note:
            The validation metrics in log must have the key 'val_metrics'.
        """
        self.model.eval()
        total_val_loss = 0
        total_val_metrics = np.zeros(len(self.metrics))
        with torch.no_grad():
            for batch_idx, (data, target) in enumerate(self.valid_data_loader):
                data, target = data.to(self.device), target.to(self.device)

                output = self.model(data)
                loss = self.loss(output, target)

                self.writer.set_step((epoch - 1) * len(self.valid_data_loader) + batch_idx, 'valid')
                self.writer.add_scalar('loss', loss.item())
                total_val_loss += loss.item()
                total_val_metrics += self._eval_metrics(output, target)
                self.writer.add_image('input', make_grid(data.cpu(), nrow=8, normalize=True))

        # add histogram of model parameters to the tensorboard
        for name, p in self.model.named_parameters():
            self.writer.add_histogram(name, p, bins='auto')

        return {
            'val_loss': total_val_loss / len(self.valid_data_loader),
            'val_metrics': (total_val_metrics / len(self.valid_data_loader)).tolist()
        }<|MERGE_RESOLUTION|>--- conflicted
+++ resolved
@@ -11,15 +11,9 @@
     Note:
         Inherited from BaseTrainer.
     """
-<<<<<<< HEAD
-    def __init__(self, model, loss, metrics, optimizer, resume, config,
-                 data_loader, valid_data_loader=None, lr_scheduler=None):
-        super(Trainer, self).__init__(model, loss, metrics, optimizer, resume, config)
-=======
     def __init__(self, model, loss, metrics, optimizer, config,
                  data_loader, valid_data_loader=None, lr_scheduler=None):
         super(Trainer, self).__init__(model, loss, metrics, optimizer, config)
->>>>>>> d820dd5f
         self.config = config
         self.data_loader = data_loader
         self.valid_data_loader = valid_data_loader
